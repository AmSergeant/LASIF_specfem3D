#!/usr/bin/env python
# -*- coding: utf-8 -*-
"""
Visualization scripts.

:copyright:
    Lion Krischer (krischer@geophysik.uni-muenchen.de), 2013

:license:
    GNU General Public License, Version 3
    (http://www.gnu.org/copyleft/gpl.html)
"""
from itertools import chain
from matplotlib import cm
import matplotlib.pyplot as plt
import numpy as np
from obspy.imaging.beachball import beach
from obspy.signal.tf_misfit import plot_tfr


def plot_waveform_section(
        axis,
        stream,
        offsets,
        reftime=None,
        scale=5.,
        colors=None,
        lw=1,
        type='normal'):
    """
    Create a waveform gather plot for one event.

    """
    if reftime is None:
        reftime = stream[0].stats.starttime
<<<<<<< HEAD
    if colors is None:
        colors = 'k'
    if len(offsets) == 0:
        offsets = np.arange(len(stream))

    def sect_init_time(stream, reftime):
=======
    if colors==None:
        colors='k'
    if len(offsets)==0:
        offsets=np.arange(len(stream))
    
    for tr in stream:
        tr.trim(reftime, tr.stats.endtime)

    def sect_init_time(stream,reftime):
>>>>>>> aff66687
        """
        Define the time vector for each trace
        """
        tr_times = []
        for tr in stream:
            tr_times.append(
                (np.arange(tr.stats.npts) +
                 (tr.stats.starttime - reftime)) * tr.stats.delta)
        time_min = np.concatenate(tr_times).min()
        time_max = np.concatenate(tr_times).max()
<<<<<<< HEAD
        return time_min, time_max, len(
            np.concatenate(tr_times)) / len(tr_times)

    time_lim = sect_init_time(stream, reftime)
    for tr, offset in zip(stream, offsets):
        axis.plot(tr.times(), tr.data / tr.data.max() * scale + offset,
                  color=colors, alpha=0.5, linewidth=lw)
        if type == "wiggle":
            axis.fill_between(
                tr.times(),
                offset,
                tr.data /
                tr.data.max() *
                scale +
                offset,
                where=(
                    tr.data /
                    tr.data.max() *
                    scale +
                    offset > offset),
                color=colors,
                alpha=0.5)
    axis.set_xlim(time_lim[0], time_lim[1])
=======
        return time_min, time_max

    time_min, time_max = sect_init_time(stream,reftime)
    for tr, offset in zip(stream,offsets):
        label = '%s.%s'%(tr.stats.network,tr.stats.station)

        axis.plot(tr.times(), tr.data/tr.data.max()*scale + offset,
                  color=colors,alpha=0.5, linewidth=lw, label = label)
        if type == "wiggle":
            axis.fill_between(tr.times(),offset,tr.data/tr.data.max()*scale + offset,
                              where=(tr.data/tr.data.max()*scale + offset>offset),
                              color=colors,alpha=0.5)
    axis.set_xlim(time_min,time_max)
>>>>>>> aff66687


def plot_events(events, map_object, beachball_size=0.02, color="red"):
    """
    """
    beachballs = []
    for event in events:
        # Add beachball plot.
        x, y = map_object(event["longitude"], event["latitude"])

        focmec = [event["m_rr"], event["m_tt"], event["m_pp"], event["m_rt"],
                  event["m_rp"], event["m_tp"]]
        # Attempt to calculate the best beachball size.
        width = max((map_object.xmax - map_object.xmin,
                     map_object.ymax - map_object.ymin)) * beachball_size
        b = beach(focmec, xy=(x, y), width=width, linewidth=1, facecolor=color)
        b.set_zorder(200000000)
        map_object.ax.add_collection(b)
        beachballs.append(b)
    return beachballs


def plot_raydensity(map_object, station_events, domain):
    """
    Create a ray-density plot for all events and all stations.

    This function is potentially expensive and will use all CPUs available.
    Does require geographiclib to be installed.
    """
    import ctypes as C
    from lasif import rotations
    from lasif.domain import RectangularSphericalSection
    from lasif.tools.great_circle_binner import GreatCircleBinner
    from lasif.utils import Point
    import multiprocessing
    import progressbar
    from scipy.stats import scoreatpercentile

    if not isinstance(domain, RectangularSphericalSection):
        raise NotImplementedError(
            "Raydensity currently only implemented for rectangular domains. "
            "Should be easy to implement for other domains. Let me know.")

    # Merge everything so that a list with coordinate pairs is created. This
    # list is then distributed among all processors.
    station_event_list = []
    for event, stations in station_events:
        if domain.rotation_angle_in_degree:
            # Rotate point to the non-rotated domain.
            e_point = Point(*rotations.rotate_lat_lon(
                event["latitude"], event["longitude"], domain.rotation_axis,
                -1.0 * domain.rotation_angle_in_degree))
        else:
            e_point = Point(event["latitude"], event["longitude"])
        for station in stations.values():
            # Rotate point to the non-rotated domain if necessary.
            if domain.rotation_angle_in_degree:
                p = Point(*rotations.rotate_lat_lon(
                    station["latitude"], station["longitude"],
                    domain.rotation_axis,
                    -1.0 * domain.rotation_angle_in_degree))
            else:
                p = Point(station["latitude"], station["longitude"])
            station_event_list.append((e_point, p))

    circle_count = len(station_event_list)

    # The granularity of the latitude/longitude discretization for the
    # raypaths. Attempt to get a somewhat meaningful result in any case.
    lat_lng_count = 1000
    if circle_count < 1000:
        lat_lng_count = 1000
    if circle_count < 10000:
        lat_lng_count = 2000
    else:
        lat_lng_count = 3000

    cpu_count = multiprocessing.cpu_count()

    def to_numpy(raw_array, dtype, shape):
        data = np.frombuffer(raw_array.get_obj())
        data.dtype = dtype
        return data.reshape(shape)

<<<<<<< HEAD
    print("\nLaunching %i greatcircle calculations on %i CPUs..." %
          (circle_count, cpu_count))
=======
    print("\nLaunching %i greatcircle calculations on %i CPUs..." % \
        (circle_count, cpu_count))
>>>>>>> aff66687

    widgets = ["Progress: ", progressbar.Percentage(),
               progressbar.Bar(), "", progressbar.ETA()]
    pbar = progressbar.ProgressBar(widgets=widgets,
                                   maxval=circle_count).start()

    def great_circle_binning(sta_evs, bin_data_buffer, bin_data_shape,
                             lock, counter):
        new_bins = GreatCircleBinner(
            domain.min_latitude, domain.max_latitude,
            lat_lng_count, domain.min_longitude,
            domain.max_longitude, lat_lng_count)
        for event, station in sta_evs:
            with lock:
                counter.value += 1
            if not counter.value % 25:
                pbar.update(counter.value)
            new_bins.add_greatcircle(event, station)

        bin_data = to_numpy(bin_data_buffer, np.uint32, bin_data_shape)
        with bin_data_buffer.get_lock():
            bin_data += new_bins.bins

    # Split the data in cpu_count parts.
    def chunk(seq, num):
        avg = len(seq) / float(num)
        out = []
        last = 0.0
        while last < len(seq):
            out.append(seq[int(last):int(last + avg)])
            last += avg
        return out
    chunks = chunk(station_event_list, cpu_count)

    # One instance that collects everything.
    collected_bins = GreatCircleBinner(
        domain.min_latitude, domain.max_latitude,
        lat_lng_count, domain.min_longitude,
        domain.max_longitude, lat_lng_count)

    # Use a multiprocessing shared memory array and map it to a numpy view.
    collected_bins_data = multiprocessing.Array(C.c_uint32,
                                                collected_bins.bins.size)
    collected_bins.bins = to_numpy(collected_bins_data, np.uint32,
                                   collected_bins.bins.shape)

    # Create, launch and join one process per CPU. Use a shared value as a
    # counter and a lock to avoid race conditions.
    processes = []
    lock = multiprocessing.Lock()
    counter = multiprocessing.Value("i", 0)
    for _i in range(cpu_count):
        processes.append(multiprocessing.Process(
            target=great_circle_binning, args=(chunks[_i], collected_bins_data,
                                               collected_bins.bins.shape, lock,
                                               counter)))
    for process in processes:
        process.start()
    for process in processes:
        process.join()

    pbar.finish()

    stations = chain.from_iterable((
        list(_i[1].values()) for _i in station_events if _i[1]))
    # Remove duplicates
    stations = [(_i["latitude"], _i["longitude"]) for _i in stations]
    stations = set(stations)
    title = "%i Events, %i unique raypaths, "\
            "%i unique stations" % (len(station_events), circle_count,
                                    len(stations))
    plt.title(title, size="xx-large")

    data = collected_bins.bins.transpose()

    if data.max() >= 10:
        data = np.log10(np.clip(data, a_min=0.5, a_max=data.max()))
        data[data >= 0.0] += 0.1
        data[data < 0.0] = 0.0
        max_val = scoreatpercentile(data.ravel(), 99)
    else:
        max_val = data.max()

    cmap = cm.get_cmap("gist_heat")
    cmap._init()
    cmap._lut[:120, -1] = np.linspace(0, 1.0, 120) ** 2

    # Slightly change the appearance of the map so it suits the rays.
    map_object.fillcontinents(color='#dddddd', lake_color='#dddddd', zorder=2)

    lngs, lats = collected_bins.coordinates
    # Rotate back if necessary!
    if domain.rotation_angle_in_degree:
        for lat, lng in zip(lats, lngs):
            lat[:], lng[:] = rotations.rotate_lat_lon(
                lat, lng, domain.rotation_axis,
                domain.rotation_angle_in_degree)
    ln, la = map_object(lngs, lats)
    map_object.pcolormesh(ln, la, data, cmap=cmap, vmin=0, vmax=max_val,
                          zorder=10)
    # Draw the coastlines so they appear over the rays. Otherwise things are
    # sometimes hard to see.
    map_object.drawcoastlines(zorder=3)
    map_object.drawcountries(linewidth=0.2, zorder=3)


def plot_stations_for_event(map_object, station_dict, event_info,
                            color="red", alpha=1.0, raypaths=True):
    """
    Plots all stations for one event.

    :param station_dict: A dictionary whose values at least contain latitude
        and longitude keys.
    """
    import re

    # Loop as dicts are unordered.
    lngs = []
    lats = []
    station_ids = []
    for key, value in station_dict.items():
        lngs.append(value["longitude"])
        lats.append(value["latitude"])
        station_ids.append(key)

    x, y = map_object(lngs, lats)

    stations = map_object.scatter(x, y, color=color, s=35, marker="v",
                                  alpha=alpha, zorder=5)
    # Setting the picker overwrites the edgecolor attribute on certain
    # matplotlib and basemap versions. Fix it here.
    stations._edgecolors = np.array([[0.0, 0.0, 0.0, 1.0]])
    stations._edgecolors_original = "black"

    # Plot the ray paths.
    if raypaths:
        for sta_lng, sta_lat in zip(lngs, lats):
            map_object.drawgreatcircle(
                event_info["longitude"], event_info["latitude"], sta_lng,
                sta_lat, lw=2, alpha=0.3)

    title = "Event in %s, at %s, %.1f Mw, with %i stations." % (
        event_info["region"], re.sub(
            r":\d{2}\.\d{6}Z", "", str(event_info["origin_time"])),
        event_info["magnitude"], len(station_dict))
    map_object.ax.set_title(title, size="large")
    return stations


def plot_stations(map_object, station_dict,
                  color="red", alpha=1.0):
    """
    Plots all stations for one event.

    :param station_dict: A dictionary whose values at least contain latitude
        and longitude keys.
    """
    import re

    # Loop as dicts are unordered.
    lngs = []
    lats = []
    station_ids = []
    for key, value in station_dict.items():
        lngs.append(value["longitude"])
        lats.append(value["latitude"])
        station_ids.append(key)

    x, y = map_object(lngs, lats)

    stations = map_object.scatter(x, y, color=color, s=35, marker="v",
                                  alpha=alpha, zorder=5)
    # Setting the picker overwrites the edgecolor attribute on certain
    # matplotlib and basemap versions. Fix it here.
    stations._edgecolors = np.array([[0.0, 0.0, 0.0, 1.0]])
    stations._edgecolors_original = "black"
    return stations


def plot_tf(data, delta, freqmin=None, freqmax=None):
    """
    Plots a time frequency representation of any time series. Right now it is
    basically limited to plotting source time functions.
    """
    npts = len(data)

    fig = plot_tfr(data, dt=delta, fmin=1.0 / (npts * delta),
                   fmax=1.0 / (2.0 * delta), show=False)

    # Get the different axes...use some kind of logic to determine which is
    # which. This is super flaky as dependent on the ObsPy version and what
    # not.
    axes = {}
    for ax in fig.axes:
        xlim = ax.get_xlim()
        ylim = ax.get_ylim()

        # Colorbar.
        if xlim == ylim:
            continue

        # Spectral axis.
        elif xlim[0] > xlim[1]:
            axes["spec"] = ax

        elif ylim[0] < 0:
            axes["time"] = ax

        else:
            axes["tf"] = ax

    fig.suptitle("Source Time Function")

    if len(axes) != 3:
        msg = "Could not plot frequency limits!"
        print(msg)
        plt.gcf().patch.set_alpha(0.0)
        plt.show()
        return

    axes["spec"].grid()
    axes["time"].grid()
    axes["tf"].grid()

    axes["spec"].xaxis.tick_top()
    axes["spec"].set_ylabel("Frequency [Hz]")

    axes["time"].set_xlabel("Time [s]")
    axes["time"].set_ylabel("Velocity [m/s]")

    if freqmin is not None and freqmax is not None:
        xmin, xmax = axes["tf"].get_xlim()
        axes["tf"].hlines(freqmin, xmin, xmax, color="green", lw=2)
        axes["tf"].hlines(freqmax, xmin, xmax, color="red", lw=2)
        axes["tf"].text(xmax - (0.02 * (xmax - xmin)),
                        freqmin,
                        "%.1f s" % (1.0 / freqmin),
                        color="green",
                        horizontalalignment="right", verticalalignment="top")
        axes["tf"].text(xmax - (0.02 * (xmax - xmin)),
                        freqmax,
                        "%.1f s" % (1.0 / freqmax),
                        color="red",
                        horizontalalignment="right",
                        verticalalignment="bottom")

        xmin, xmax = axes["spec"].get_xlim()
        axes["spec"].hlines(freqmin, xmin, xmax, color="green", lw=2)
        axes["spec"].hlines(freqmax, xmin, xmax, color="red", lw=2)

    plt.gcf().patch.set_alpha(0.0)
    plt.show()


def plot_event_histogram(events, plot_type, lat_0 = None, lon_0 = None):
    from matplotlib.dates import date2num, num2date
    from matplotlib import ticker
    from obspy.geodetics.base import gps2dist_azimuth

    plt.figure(figsize=(12, 4))

    values = []
    for event in events:
        if plot_type == "depth":
            values.append(event["depth_in_km"])
        elif plot_type == "time":
            values.append(date2num(event["origin_time"].datetime))
        elif plot_type == "azimuth":
            epicentral_distance, azimuth, baz = gps2dist_azimuth(lat_0, lon_0, event["latitude"], event["longitude"])
            values.append(azimuth)

    plt.hist(values, bins=250)

    if plot_type == "time":
        plt.gca().xaxis.set_major_formatter(ticker.FuncFormatter(
            lambda numdate, _: num2date(numdate).strftime('%Y-%d-%m')))
        plt.gcf().autofmt_xdate()
        plt.xlabel("Origin time (UTC)")
        plt.title("Origin time distribution (%i events)" % len(events))
    elif plot_type == "depth":
        plt.xlabel("Event depth in km")
        plt.title("Hypocenter depth distribution (%i events)" % len(events))
    elif plot_type == "azimuth":
        plt.xlabel("Event azimuth relative to the domain center")
        plt.title("Event azimuth distribution (%i events)" % len(events))

    plt.tight_layout()<|MERGE_RESOLUTION|>--- conflicted
+++ resolved
@@ -33,14 +33,6 @@
     """
     if reftime is None:
         reftime = stream[0].stats.starttime
-<<<<<<< HEAD
-    if colors is None:
-        colors = 'k'
-    if len(offsets) == 0:
-        offsets = np.arange(len(stream))
-
-    def sect_init_time(stream, reftime):
-=======
     if colors==None:
         colors='k'
     if len(offsets)==0:
@@ -50,7 +42,6 @@
         tr.trim(reftime, tr.stats.endtime)
 
     def sect_init_time(stream,reftime):
->>>>>>> aff66687
         """
         Define the time vector for each trace
         """
@@ -61,31 +52,6 @@
                  (tr.stats.starttime - reftime)) * tr.stats.delta)
         time_min = np.concatenate(tr_times).min()
         time_max = np.concatenate(tr_times).max()
-<<<<<<< HEAD
-        return time_min, time_max, len(
-            np.concatenate(tr_times)) / len(tr_times)
-
-    time_lim = sect_init_time(stream, reftime)
-    for tr, offset in zip(stream, offsets):
-        axis.plot(tr.times(), tr.data / tr.data.max() * scale + offset,
-                  color=colors, alpha=0.5, linewidth=lw)
-        if type == "wiggle":
-            axis.fill_between(
-                tr.times(),
-                offset,
-                tr.data /
-                tr.data.max() *
-                scale +
-                offset,
-                where=(
-                    tr.data /
-                    tr.data.max() *
-                    scale +
-                    offset > offset),
-                color=colors,
-                alpha=0.5)
-    axis.set_xlim(time_lim[0], time_lim[1])
-=======
         return time_min, time_max
 
     time_min, time_max = sect_init_time(stream,reftime)
@@ -99,7 +65,6 @@
                               where=(tr.data/tr.data.max()*scale + offset>offset),
                               color=colors,alpha=0.5)
     axis.set_xlim(time_min,time_max)
->>>>>>> aff66687
 
 
 def plot_events(events, map_object, beachball_size=0.02, color="red"):
@@ -184,13 +149,8 @@
         data.dtype = dtype
         return data.reshape(shape)
 
-<<<<<<< HEAD
-    print("\nLaunching %i greatcircle calculations on %i CPUs..." %
-          (circle_count, cpu_count))
-=======
     print("\nLaunching %i greatcircle calculations on %i CPUs..." % \
         (circle_count, cpu_count))
->>>>>>> aff66687
 
     widgets = ["Progress: ", progressbar.Percentage(),
                progressbar.Bar(), "", progressbar.ETA()]
