--- conflicted
+++ resolved
@@ -39,50 +39,30 @@
             self.logger.setLevel(logging.INFO)
 
     def critical(self, msg):
-<<<<<<< HEAD
-        print((colorama.Fore.WHITE +
-               colorama.Back.RED +
-               self._format_message("CRITICAL", msg) +
-               colorama.Style.RESET_ALL))
-=======
         print((colorama.Fore.WHITE + colorama.Back.RED +
               self._format_message("CRITICAL", msg) + colorama.Style.RESET_ALL))
->>>>>>> aff66687
         if not self.has_file:
             return
         self.logger.critical(msg)
 
     def exception(self, msg):
         print((colorama.Fore.WHITE + colorama.Back.RED +
-<<<<<<< HEAD
-               self._format_message("EXCEPTION", msg) +
-               colorama.Style.RESET_ALL))
-=======
               self._format_message("EXCEPTION", msg) +
               colorama.Style.RESET_ALL))
->>>>>>> aff66687
         if not self.has_file:
             return
         self.logger.exception(msg)
 
     def error(self, msg):
         print((colorama.Fore.RED + self._format_message("ERROR", msg) +
-<<<<<<< HEAD
-               colorama.Style.RESET_ALL))
-=======
               colorama.Style.RESET_ALL))
->>>>>>> aff66687
         if not self.has_file:
             return
         self.logger.error(msg)
 
     def warning(self, msg):
         print((colorama.Fore.YELLOW + self._format_message("WARNING", msg) +
-<<<<<<< HEAD
-               colorama.Style.RESET_ALL))
-=======
               colorama.Style.RESET_ALL))
->>>>>>> aff66687
         if not self.has_file:
             return
         self.logger.warning(msg)
@@ -97,11 +77,7 @@
         if not self._debug:
             return
         print((colorama.Fore.BLUE + self._format_message("DEBUG", msg) +
-<<<<<<< HEAD
-               colorama.Style.RESET_ALL))
-=======
               colorama.Style.RESET_ALL))
->>>>>>> aff66687
         if not self.has_file:
             return
         self.logger.debug(msg)
