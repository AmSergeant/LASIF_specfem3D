#!/usr/bin/env python
#
# Copyright (c) 2009-2013, Luke Maurits <luke@maurits.id.au>
# All rights reserved.
# With contributions from:
#  * Chris Clark
#  * Klein Stephane
#
# Redistribution and use in source and binary forms, with or without
# modification, are permitted provided that the following conditions are met:
#
# * Redistributions of source code must retain the above copyright notice,
#   this list of conditions and the following disclaimer.
# * Redistributions in binary form must reproduce the above copyright notice,
#   this list of conditions and the following disclaimer in the documentation
#   and/or other materials provided with the distribution.
# * The name of the author may not be used to endorse or promote products
#   derived from this software without specific prior written permission.
#
# THIS SOFTWARE IS PROVIDED BY THE COPYRIGHT HOLDERS AND CONTRIBUTORS "AS IS"
# AND ANY EXPRESS OR IMPLIED WARRANTIES, INCLUDING, BUT NOT LIMITED TO, THE
# IMPLIED WARRANTIES OF MERCHANTABILITY AND FITNESS FOR A PARTICULAR PURPOSE
# ARE DISCLAIMED. IN NO EVENT SHALL THE COPYRIGHT OWNER OR CONTRIBUTORS BE
# LIABLE FOR ANY DIRECT, INDIRECT, INCIDENTAL, SPECIAL, EXEMPLARY, OR
# CONSEQUENTIAL DAMAGES (INCLUDING, BUT NOT LIMITED TO, PROCUREMENT OF
# SUBSTITUTE GOODS OR SERVICES; LOSS OF USE, DATA, OR PROFITS; OR BUSINESS
# INTERRUPTION) HOWEVER CAUSED AND ON ANY THEORY OF LIABILITY, WHETHER IN
# CONTRACT, STRICT LIABILITY, OR TORT (INCLUDING NEGLIGENCE OR OTHERWISE)
# ARISING IN ANY WAY OUT OF THE USE OF THIS SOFTWARE, EVEN IF ADVISED OF THE
# POSSIBILITY OF SUCH DAMAGE.

__version__ = "trunk"

import copy
import csv
import random
import re
import sys
import textwrap
import itertools
import unicodedata

py3k = sys.version_info[0] >= 3
if py3k:
    str = str
    str = str
    itermap = map
    iterzip = zip
    uni_chr = chr
    from html.parser import HTMLParser
else:
    itermap = itertools.imap
    iterzip = itertools.izip
    uni_chr = chr
    from html.parser import HTMLParser

if py3k and sys.version_info[1] >= 2:
    from html import escape
else:
    from cgi import escape

# hrule styles
FRAME = 0
ALL = 1
NONE = 2
HEADER = 3

# Table styles
DEFAULT = 10
MSWORD_FRIENDLY = 11
PLAIN_COLUMNS = 12
RANDOM = 20

_re = re.compile(r"\033\[[0-9;]*m")


def _get_size(text):
    lines = text.split("\n")
    height = len(lines)
    width = max([_str_block_width(line) for line in lines])
    return (width, height)


class PrettyTable(object):

    def __init__(self, field_names=None, **kwargs):
        """
        Return a new PrettyTable instance

        Arguments:

        encoding - Unicode encoding scheme used to decode any encoded input
        field_names - list or tuple of field names
        fields - list or tuple of field names to include in displays
        start - index of first data row to include in output
        end - index of last data row to include in output PLUS ONE (list slice
            style)
        header - print a header showing field names (True or False)
        header_style - stylisation to apply to field names in header ("cap",
            "title", "upper", "lower" or None)
        border - print a border around the table (True or False)
        hrules - controls printing of horizontal rules after rows.  Allowed
            values: FRAME, HEADER, ALL, NONE
        vrules - controls printing of vertical rules between columns.  Allowed
            values: FRAME, ALL, NONE
        int_format - controls formatting of integer data
        float_format - controls formatting of floating point data
        padding_width - number of spaces on either side of column data (only
            used if left and right paddings are None)
        left_padding_width - number of spaces on left hand side of column data
        right_padding_width - number of spaces on right hand side of column
            data
        vertical_char - single character string used to draw vertical lines
        horizontal_char - single character string used to draw horizontal lines
        junction_char - single character string used to draw line junctions
        sortby - name of field to sort rows by
        sort_key - sorting key function, applied to data points before sorting
        valign - default valign for each row (None, "t", "m" or "b")
        reversesort - True or False to sort in descending or ascending order
        oldsortslice - Slice rows before sorting in the "old style"
        """
        self.encoding = kwargs.get("encoding", "UTF-8")

        # Data
        self._field_names = []
        self._align = {}
        self._valign = {}
        self._max_width = {}
        self._rows = []
        if field_names:
            self.field_names = field_names
        else:
            self._widths = []

        # Options
        self._options = ("start end fields header border sortby reversesort "
                         "sort_key attributes format hrules vrules").split()
<<<<<<< HEAD
        self._options.extend(
            ("int_format float_format padding_width "
             "left_padding_width right_padding_width").split())
=======
        self._options.extend(("int_format float_format padding_width "
                              "left_padding_width right_padding_width").split())
>>>>>>> aff66687
        self._options.extend(("vertical_char horizontal_char junction_char "
                              "header_style valign xhtml print_empty "
                              "oldsortslice").split())
        for option in self._options:
            if option in kwargs:
                self._validate_option(option, kwargs[option])
            else:
                kwargs[option] = None

        self._start = kwargs["start"] or 0
        self._end = kwargs["end"] or None
        self._fields = kwargs["fields"] or None

        if kwargs["header"] in (True, False):
            self._header = kwargs["header"]
        else:
            self._header = True
        self._header_style = kwargs["header_style"] or None
        if kwargs["border"] in (True, False):
            self._border = kwargs["border"]
        else:
            self._border = True
        self._hrules = kwargs["hrules"] or FRAME
        self._vrules = kwargs["vrules"] or ALL

        self._sortby = kwargs["sortby"] or None
        if kwargs["reversesort"] in (True, False):
            self._reversesort = kwargs["reversesort"]
        else:
            self._reversesort = False
        self._sort_key = kwargs["sort_key"] or (lambda x: x)

        self._int_format = kwargs["int_format"] or {}
        self._float_format = kwargs["float_format"] or {}
        self._padding_width = kwargs["padding_width"] or 1
        self._left_padding_width = kwargs["left_padding_width"] or None
        self._right_padding_width = kwargs["right_padding_width"] or None

        self._vertical_char = kwargs["vertical_char"] or self._unicode("|")
        self._horizontal_char = kwargs["horizontal_char"] or self._unicode("-")
        self._junction_char = kwargs["junction_char"] or self._unicode("+")

        if kwargs["print_empty"] in (True, False):
            self._print_empty = kwargs["print_empty"]
        else:
            self._print_empty = True
        if kwargs["oldsortslice"] in (True, False):
            self._oldsortslice = kwargs["oldsortslice"]
        else:
            self._oldsortslice = False
        self._format = kwargs["format"] or False
        self._xhtml = kwargs["xhtml"] or False
        self._attributes = kwargs["attributes"] or {}

    def _unicode(self, value):
        if not isinstance(value, str):
            value = str(value)
        if not isinstance(value, str):
            value = str(value, self.encoding, "strict")
        return value

    def _justify(self, text, width, align):
        excess = width - _str_block_width(text)
        if align == "l":
            return text + excess * " "
        elif align == "r":
            return excess * " " + text
        else:
            if excess % 2:
                # Uneven padding
                # Put more space on right if text is of odd length...
                if _str_block_width(text) % 2:
                    return (excess // 2) * " " + text + (excess // 2 + 1) * \
                        " "
                # and more space on left if text is of even length
                else:
                    return (excess // 2 + 1) * " " + text + (excess // 2) * \
                        " "
                # Why distribute extra space this way?  To match the behaviour
                # of the inbuilt str.center() method.
            else:
                # Equal padding on either side
                return (excess // 2) * " " + text + (excess // 2) * " "

    def __getattr__(self, name):
        if name == "rowcount":
            return len(self._rows)
        elif name == "colcount":
            if self._field_names:
                return len(self._field_names)
            elif self._rows:
                return len(self._rows[0])
            else:
                return 0
        else:
            raise AttributeError(name)

    def __getitem__(self, index):
        new = PrettyTable()
        new.field_names = self.field_names
        for attr in self._options:
            setattr(new, "_" + attr, getattr(self, "_" + attr))
        setattr(new, "_align", getattr(self, "_align"))
        if isinstance(index, slice):
            for row in self._rows[index]:
                new.add_row(row)
        elif isinstance(index, int):
            new.add_row(self._rows[index])
        else:
            raise Exception("Index %s is invalid, must be an integer or slice"
                            % str(index))
        return new

    if py3k:
        def __str__(self):
            return self.__unicode__()
    else:
        def __str__(self):
            return self.__unicode__().encode(self.encoding)

    def __unicode__(self):
        return self.get_string()

    ##############################
    # ATTRIBUTE VALIDATORS       #
    ##############################

    # The method _validate_option is all that should be used elsewhere in the
    # code base to validate options.  It will call the appropriate validation
    # method for that option.  The individual validation methods should never
    # need to be called directly (although nothing bad will happen if they
    # *are*).
    # Validation happens in TWO places.
    # Firstly, in the property setters defined in the ATTRIBUTE MANAGMENT
    # section.
    # Secondly, in the _get_options method, where keyword arguments are mixed
    # with persistent settings

    def _validate_option(self, option, val):
        if option in ("field_names"):
            self._validate_field_names(val)
        elif option in ("start", "end", "max_width", "padding_width",
                        "left_padding_width", "right_padding_width", "format"):
            self._validate_nonnegative_int(option, val)
        elif option in ("sortby"):
            self._validate_field_name(option, val)
        elif option in ("sort_key"):
            self._validate_function(option, val)
        elif option in ("hrules"):
            self._validate_hrules(option, val)
        elif option in ("vrules"):
            self._validate_vrules(option, val)
        elif option in ("fields"):
            self._validate_all_field_names(option, val)
        elif option in ("header", "border", "reversesort", "xhtml",
                        "print_empty", "oldsortslice"):
            self._validate_true_or_false(option, val)
        elif option in ("header_style"):
            self._validate_header_style(val)
        elif option in ("int_format"):
            self._validate_int_format(option, val)
        elif option in ("float_format"):
            self._validate_float_format(option, val)
        elif option in ("vertical_char", "horizontal_char", "junction_char"):
            self._validate_single_char(option, val)
        elif option in ("attributes"):
            self._validate_attributes(option, val)
        else:
            raise Exception("Unrecognised option: %s!" % option)

    def _validate_field_names(self, val):
        # Check for appropriate length
        if self._field_names:
            try:
                assert len(val) == len(self._field_names)
            except AssertionError:
                raise Exception("Field name list has incorrect number of "
                                "values, (actual) %d!=%d (expected)" %
                                (len(val), len(self._field_names)))
        if self._rows:
            try:
                assert len(val) == len(self._rows[0])
            except AssertionError:
                raise Exception("Field name list has incorrect number of "
                                "values, (actual) %d!=%d (expected)" %
                                (len(val), len(self._rows[0])))
        # Check for uniqueness
        try:
            assert len(val) == len(set(val))
        except AssertionError:
            raise Exception("Field names must be unique!")

    def _validate_header_style(self, val):
        try:
            assert val in ("cap", "title", "upper", "lower", None)
        except AssertionError:
            raise Exception("Invalid header style, use cap, title, upper,"
                            " lower or None!")

    def _validate_align(self, val):
        try:
            assert val in ["l", "c", "r"]
        except AssertionError:
            raise Exception("Alignment %s is invalid, use l, c or r!" % val)

    def _validate_valign(self, val):
        try:
            assert val in ["t", "m", "b", None]
        except AssertionError:
            raise Exception("Alignment %s is invalid, use t, m, b or None!" %
                            val)

    def _validate_nonnegative_int(self, name, val):
        try:
            assert int(val) >= 0
        except AssertionError:
            raise Exception("Invalid value for %s: %s!" %
                            (name, self._unicode(val)))

    def _validate_true_or_false(self, name, val):
        try:
            assert val in (True, False)
        except AssertionError:
            raise Exception("Invalid value for %s!  Must be True or False." %
                            name)

    def _validate_int_format(self, name, val):
        if val == "":
            return
        try:
            assert type(val) in (str, str)
            assert val.isdigit()
        except AssertionError:
            raise Exception(("Invalid value for %s!  Must be an integer "
                             "format string.") % name)

    def _validate_float_format(self, name, val):
        if val == "":
            return
        try:
            assert type(val) in (str, str)
            assert "." in val
            bits = val.split(".")
            assert len(bits) <= 2
            assert bits[0] == "" or bits[0].isdigit()
            assert bits[1] == "" or bits[1].isdigit()
        except AssertionError:
            raise Exception(("Invalid value for %s!  Must be a float format "
                             "string.") % name)

    def _validate_function(self, name, val):
        try:
            assert hasattr(val, "__call__")
        except AssertionError:
            raise Exception("Invalid value for %s!  Must be a function." %
                            name)

    def _validate_hrules(self, name, val):
        try:
            assert val in (ALL, FRAME, HEADER, NONE)
        except AssertionError:
            raise Exception(("Invalid value for %s!  Must be ALL, FRAME, "
                             "HEADER or NONE.") % name)

    def _validate_vrules(self, name, val):
        try:
            assert val in (ALL, FRAME, NONE)
        except AssertionError:
            raise Exception(("Invalid value for %s!  Must be ALL, FRAME, or "
                             "NONE.") % name)

    def _validate_field_name(self, name, val):
        try:
            assert (val in self._field_names) or (val is None)
        except AssertionError:
            raise Exception("Invalid field name: %s!" % val)

    def _validate_all_field_names(self, name, val):
        try:
            for x in val:
                self._validate_field_name(name, x)
        except AssertionError:
            raise Exception("fields must be a sequence of field names!")

    def _validate_single_char(self, name, val):
        try:
            assert _str_block_width(val) == 1
        except AssertionError:
            raise Exception(("Invalid value for %s!  Must be a string of "
                             "length 1.") % name)

    def _validate_attributes(self, name, val):
        try:
            assert isinstance(val, dict)
        except AssertionError:
            raise Exception("attributes must be a dictionary of name/value "
                            "pairs!")

    ##############################
    # ATTRIBUTE MANAGEMENT       #
    ##############################

    def _get_field_names(self):
        return self._field_names
        """
        The names of the fields

        Arguments:

        fields - list or tuple of field names
        """

    def _set_field_names(self, val):
        val = [self._unicode(x) for x in val]
        self._validate_option("field_names", val)
        if self._field_names:
            old_names = self._field_names[:]
        self._field_names = val
        if self._align and old_names:
            for old_name, new_name in zip(old_names, val):
                self._align[new_name] = self._align[old_name]
            for old_name in old_names:
                if old_name not in self._align:
                    self._align.pop(old_name)
        else:
            for field in self._field_names:
                self._align[field] = "c"
        if self._valign and old_names:
            for old_name, new_name in zip(old_names, val):
                self._valign[new_name] = self._valign[old_name]
            for old_name in old_names:
                if old_name not in self._valign:
                    self._valign.pop(old_name)
        else:
            for field in self._field_names:
                self._valign[field] = "t"
    field_names = property(_get_field_names, _set_field_names)

    def _get_align(self):
        return self._align

    def _set_align(self, val):
        self._validate_align(val)
        for field in self._field_names:
            self._align[field] = val
    align = property(_get_align, _set_align)

    def _get_valign(self):
        return self._valign

    def _set_valign(self, val):
        self._validate_valign(val)
        for field in self._field_names:
            self._valign[field] = val

    valign = property(_get_valign, _set_valign)

    def _get_max_width(self):
        return self._max_width

    def _set_max_width(self, val):
        self._validate_option("max_width", val)
        for field in self._field_names:
            self._max_width[field] = val

    max_width = property(_get_max_width, _set_max_width)

    def _get_fields(self):
        """
        List or tuple of field names to include in displays

        Arguments:

        fields - list or tuple of field names to include in displays
        """
        return self._fields

    def _set_fields(self, val):
        self._validate_option("fields", val)
        self._fields = val

    fields = property(_get_fields, _set_fields)

    def _get_start(self):
        """
        Start index of the range of rows to print

        Arguments:

        start - index of first data row to include in output
        """
        return self._start

    def _set_start(self, val):
        self._validate_option("start", val)
        self._start = val

    start = property(_get_start, _set_start)

    def _get_end(self):
        """
        End index of the range of rows to print

        Arguments:

        end - index of last data row to include in output PLUS ONE (list slice
            style)
        """
        return self._end

    def _set_end(self, val):
        self._validate_option("end", val)
        self._end = val

    end = property(_get_end, _set_end)

    def _get_sortby(self):
        """Name of field by which to sort rows

        Arguments:

        sortby - field name to sort by"""
        return self._sortby

    def _set_sortby(self, val):
        self._validate_option("sortby", val)
        self._sortby = val

    sortby = property(_get_sortby, _set_sortby)

    def _get_reversesort(self):
        """
        Controls direction of sorting (ascending vs descending)

        Arguments:

        reveresort - set to True to sort by descending order, or False to sort
            by ascending order
        """
        return self._reversesort

    def _set_reversesort(self, val):
        self._validate_option("reversesort", val)
        self._reversesort = val

    reversesort = property(_get_reversesort, _set_reversesort)

    def _get_sort_key(self):
        """
        Sorting key function, applied to data points before sorting

        Arguments:

        sort_key - a function which takes one argument and returns something to
            be sorted
        """
        return self._sort_key

    def _set_sort_key(self, val):
        self._validate_option("sort_key", val)
        self._sort_key = val

    sort_key = property(_get_sort_key, _set_sort_key)

    def _get_header(self):
        """
        Controls printing of table header with field names

        Arguments:

        header - print a header showing field names (True or False)
        """
        return self._header

    def _set_header(self, val):
        self._validate_option("header", val)
        self._header = val

    header = property(_get_header, _set_header)

    def _get_header_style(self):
        """
        Controls stylisation applied to field names in header

        Arguments:

        header_style - stylisation to apply to field names in header ("cap",
            "title", "upper", "lower" or None)
        """
        return self._header_style

    def _set_header_style(self, val):
        self._validate_header_style(val)
        self._header_style = val

    header_style = property(_get_header_style, _set_header_style)

    def _get_border(self):
        """
        Controls printing of border around table

        Arguments:

        border - print a border around the table (True or False)
        """
        return self._border

    def _set_border(self, val):
        self._validate_option("border", val)
        self._border = val

    border = property(_get_border, _set_border)

    def _get_hrules(self):
        """
        Controls printing of horizontal rules after rows

        Arguments:

        hrules - horizontal rules style.  Allowed values: FRAME, ALL, HEADER,
            NONE
        """
        return self._hrules

    def _set_hrules(self, val):
        self._validate_option("hrules", val)
        self._hrules = val

    hrules = property(_get_hrules, _set_hrules)

    def _get_vrules(self):
        """
        Controls printing of vertical rules between columns

        Arguments:

        vrules - vertical rules style.  Allowed values: FRAME, ALL, NONE
        """
        return self._vrules

    def _set_vrules(self, val):
        self._validate_option("vrules", val)
        self._vrules = val

    vrules = property(_get_vrules, _set_vrules)

    def _get_int_format(self):
        """
        Controls formatting of integer data
        Arguments:

        int_format - integer format string
        """
        return self._int_format

    def _set_int_format(self, val):
        for field in self._field_names:
            self._int_format[field] = val

    int_format = property(_get_int_format, _set_int_format)

    def _get_float_format(self):
        """
        Controls formatting of floating point data
        Arguments:

        float_format - floating point format string
        """
        return self._float_format

    def _set_float_format(self, val):
        for field in self._field_names:
            self._float_format[field] = val

    float_format = property(_get_float_format, _set_float_format)

    def _get_padding_width(self):
        """
        The number of empty spaces between a column's edge and its content

        Arguments:

        padding_width - number of spaces, must be a positive integer
        """
        return self._padding_width

    def _set_padding_width(self, val):
        self._validate_option("padding_width", val)
        self._padding_width = val

    padding_width = property(_get_padding_width, _set_padding_width)

    def _get_left_padding_width(self):
        """
        The number of empty spaces between a column's left edge and its content

        Arguments:

        left_padding - number of spaces, must be a positive integer
        """
        return self._left_padding_width

    def _set_left_padding_width(self, val):
        self._validate_option("left_padding_width", val)
        self._left_padding_width = val

    left_padding_width = property(_get_left_padding_width,
                                  _set_left_padding_width)

    def _get_right_padding_width(self):
        """
        The number of empty spaces between a column's right edge and its
        content

        Arguments:

        right_padding - number of spaces, must be a positive integer
        """
        return self._right_padding_width

    def _set_right_padding_width(self, val):
        self._validate_option("right_padding_width", val)
        self._right_padding_width = val

    right_padding_width = property(_get_right_padding_width,
                                   _set_right_padding_width)

    def _get_vertical_char(self):
        """
        The charcter used when printing table borders to draw vertical lines

        Arguments:

        vertical_char - single character string used to draw vertical lines
        """
        return self._vertical_char

    def _set_vertical_char(self, val):
        val = self._unicode(val)
        self._validate_option("vertical_char", val)
        self._vertical_char = val

    vertical_char = property(_get_vertical_char, _set_vertical_char)

    def _get_horizontal_char(self):
        """
        The charcter used when printing table borders to draw horizontal lines

        Arguments:

        horizontal_char - single character string used to draw horizontal lines
        """
        return self._horizontal_char

    def _set_horizontal_char(self, val):
        val = self._unicode(val)
        self._validate_option("horizontal_char", val)
        self._horizontal_char = val

    horizontal_char = property(_get_horizontal_char, _set_horizontal_char)

    def _get_junction_char(self):
        """
        The charcter used when printing table borders to draw line junctions

        Arguments:

        junction_char - single character string used to draw line junctions
        """
        return self._junction_char

    def _set_junction_char(self, val):
        val = self._unicode(val)
        self._validate_option("vertical_char", val)
        self._junction_char = val

    junction_char = property(_get_junction_char, _set_junction_char)

    def _get_format(self):
        """
        Controls whether or not HTML tables are formatted to match styling
        options

        Arguments:

        format - True or False
        """
        return self._format

    def _set_format(self, val):
        self._validate_option("format", val)
        self._format = val

    format = property(_get_format, _set_format)

    def _get_print_empty(self):
        """
        Controls whether or not empty tables produce a header and frame or just
        an empty string

        Arguments:

        print_empty - True or False
        """
        return self._print_empty

    def _set_print_empty(self, val):
        self._validate_option("print_empty", val)
        self._print_empty = val

    print_empty = property(_get_print_empty, _set_print_empty)

    def _get_attributes(self):
        """
        A dictionary of HTML attribute name/value pairs to be included in the
        <table> tag when printing HTML

        Arguments:

        attributes - dictionary of attributes
        """
        return self._attributes

    def _set_attributes(self, val):
        self._validate_option("attributes", val)
        self._attributes = val

    attributes = property(_get_attributes, _set_attributes)

    @property
    def oldsortslice(self):
        """
        oldsortslice - Slice rows before sorting in the "old style"
        """
        return self._oldsortslice

    @oldsortslice.setter
    def oldsortslice(self, val):
        self._validate_option("oldsortslice", val)
        self._oldsortslice = val

    ##############################
    # OPTION MIXER               #
    ##############################

    def _get_options(self, kwargs):
        options = {}
        for option in self._options:
            if option in kwargs:
                self._validate_option(option, kwargs[option])
                options[option] = kwargs[option]
            else:
                options[option] = getattr(self, "_" + option)
        return options

    ##############################
    # PRESET STYLE LOGIC         #
    ##############################

    def set_style(self, style):
        if style == DEFAULT:
            self._set_default_style()
        elif style == MSWORD_FRIENDLY:
            self._set_msword_style()
        elif style == PLAIN_COLUMNS:
            self._set_columns_style()
        elif style == RANDOM:
            self._set_random_style()
        else:
            raise Exception("Invalid pre-set style!")

    def _set_default_style(self):
        self.header = True
        self.border = True
        self._hrules = FRAME
        self._vrules = ALL
        self.padding_width = 1
        self.left_padding_width = 1
        self.right_padding_width = 1
        self.vertical_char = "|"
        self.horizontal_char = "-"
        self.junction_char = "+"

    def _set_msword_style(self):
        self.header = True
        self.border = True
        self._hrules = NONE
        self.padding_width = 1
        self.left_padding_width = 1
        self.right_padding_width = 1
        self.vertical_char = "|"

    def _set_columns_style(self):
        self.header = True
        self.border = False
        self.padding_width = 1
        self.left_padding_width = 0
        self.right_padding_width = 8

    def _set_random_style(self):
        # Just for fun!
        self.header = random.choice((True, False))
        self.border = random.choice((True, False))
        self._hrules = random.choice((ALL, FRAME, HEADER, NONE))
        self._vrules = random.choice((ALL, FRAME, NONE))
        self.left_padding_width = random.randint(0, 5)
        self.right_padding_width = random.randint(0, 5)
        self.vertical_char = random.choice(
            r"~!@#$%^&*()_+|-=\{}[];':\",./;<>?")
        self.horizontal_char = random.choice(
            "~!@#$%^&*()_+|-=\{}[];':\",./;<>?")
        self.junction_char = random.choice(
            r"~!@#$%^&*()_+|-=\{}[];':\",./;<>?")

    ##############################
    # DATA INPUT METHODS         #
    ##############################

    def add_row(self, row):
        """
        Add a row to the table

        Arguments:

        row - row of data, should be a list with as many elements as the table
            has fields
        """

        if self._field_names and len(row) != len(self._field_names):
            raise Exception(("Row has incorrect number of values, (actual) "
                             "%d!=%d (expected)") % (len(row),
                                                     len(self._field_names)))
        if not self._field_names:
            self.field_names = [("Field %d" % (n + 1))
                                for n in range(0, len(row))]
        self._rows.append(list(row))

    def del_row(self, row_index):
        """
        Delete a row to the table

        Arguments:

        row_index - The index of the row you want to delete.  Indexing starts
            at 0.
        """
        if row_index > len(self._rows) - 1:
            raise Exception("Cant delete row at index %d, table only has "
                            "%d rows!" % (row_index, len(self._rows)))
        del self._rows[row_index]

    def add_column(self, fieldname, column, align="c", valign="t"):
        """
        Add a column to the table.

        Arguments:

        fieldname - name of the field to contain the new column of data
        column - column of data, should be a list with as many elements as the
        table has rows
        align - desired alignment for this column - "l" for left, "c" for
            centre and "r" for right
        valign - desired vertical alignment for new columns - "t" for top, "m"
            for middle and "b" for bottom
        """
        if len(self._rows) in (0, len(column)):
            self._validate_align(align)
            self._validate_valign(valign)
            self._field_names.append(fieldname)
            self._align[fieldname] = align
            self._valign[fieldname] = valign
            for i in range(0, len(column)):
                if len(self._rows) < i + 1:
                    self._rows.append([])
                self._rows[i].append(column[i])
        else:
            raise Exception(("Column length %d does not match number of "
                             "rows %d!") % (len(column), len(self._rows)))

    def clear_rows(self):
        """
        Delete all rows from the table but keep the current field names
        """
        self._rows = []

    def clear(self):
        """
        Delete all rows and field names from the table, maintaining nothing but
        styling options
        """
        self._rows = []
        self._field_names = []
        self._widths = []

    ##############################
    # MISC PUBLIC METHODS        #
    ##############################

    def copy(self):
        return copy.deepcopy(self)

    ##############################
    # MISC PRIVATE METHODS       #
    ##############################

    def _format_value(self, field, value):
        if isinstance(value, int) and field in self._int_format:
            value = self._unicode(("%%%sd" % self._int_format[field]) % value)
        elif isinstance(value, float) and field in self._float_format:
            value = self._unicode(("%%%sf" % self._float_format[field]) %
                                  value)
        return self._unicode(value)

    def _compute_widths(self, rows, options):
        if options["header"]:
            widths = [_get_size(field)[0] for field in self._field_names]
        else:
            widths = len(self.field_names) * [0]
        for row in rows:
            for index, value in enumerate(row):
                fieldname = self.field_names[index]
                if fieldname in self.max_width:
<<<<<<< HEAD
                    widths[index] = max(
                        widths[index], min(
                            _get_size(value)[0], self.max_width[fieldname]))
=======
                    widths[index] = max(widths[index], min(_get_size(value)[0],
                                                           self.max_width[fieldname]))
>>>>>>> aff66687
                else:
                    widths[index] = max(widths[index], _get_size(value)[0])
        self._widths = widths

    def _get_padding_widths(self, options):
        if options["left_padding_width"] is not None:
            lpad = options["left_padding_width"]
        else:
            lpad = options["padding_width"]
        if options["right_padding_width"] is not None:
            rpad = options["right_padding_width"]
        else:
            rpad = options["padding_width"]
        return lpad, rpad

    def _get_rows(self, options):
        """
        Return only those data rows that should be printed, based on slicing
        and sorting.

        Arguments:

        options - dictionary of option settings.
        """
        if options["oldsortslice"]:
            rows = copy.deepcopy(self._rows[options["start"]:options["end"]])
        else:
            rows = copy.deepcopy(self._rows)

        # Sort
        if options["sortby"]:
            sortindex = self._field_names.index(options["sortby"])
            # Decorate
            rows = [[row[sortindex]] + row for row in rows]
            # Sort
            rows.sort(reverse=options["reversesort"], key=options["sort_key"])
            # Undecorate
            rows = [row[1:] for row in rows]

        # Slice if necessary
        if not options["oldsortslice"]:
            rows = rows[options["start"]:options["end"]]

        return rows

    def _format_row(self, row, options):
        return [self._format_value(field, value) for (field, value) in
                zip(self._field_names, row)]

    def _format_rows(self, rows, options):
        return [self._format_row(row, options) for row in rows]

    ##############################
    # PLAIN TEXT STRING METHODS  #
    ##############################

    def get_string(self, **kwargs):
        """
        Return string representation of table in current state.

        Arguments:

        start - index of first data row to include in output
        end - index of last data row to include in output PLUS ONE (list slice
            style)
        fields - names of fields (columns) to include
        header - print a header showing field names (True or False)
        border - print a border around the table (True or False)
        hrules - controls printing of horizontal rules after rows.  Allowed
            values: ALL, FRAME, HEADER, NONE
        vrules - controls printing of vertical rules between columns.  Allowed
            values: FRAME, ALL, NONE
        int_format - controls formatting of integer data
        float_format - controls formatting of floating point data
        padding_width - number of spaces on either side of column data (only
            used if left and right paddings are None)
        left_padding_width - number of spaces on left hand side of column data
        right_padding_width - number of spaces on right hand side of column
            data
        vertical_char - single character string used to draw vertical lines
        horizontal_char - single character string used to draw horizontal lines
        junction_char - single character string used to draw line junctions
        sortby - name of field to sort rows by
        sort_key - sorting key function, applied to data points before sorting
        reversesort - True or False to sort in descending or ascending order
        print empty - if True, stringify just the header for an empty table, if
            False return an empty string
        """
        options = self._get_options(kwargs)

        lines = []

        # Don't think too hard about an empty table
        # Is this the desired behaviour?  Maybe we should still print the
        # header?
        if self.rowcount == 0 and (not options["print_empty"] or
                                   not options["border"]):
            return ""

        # Get the rows we need to print, taking into account slicing, sorting,
        # etc.
        rows = self._get_rows(options)

        # Turn all data in all rows into Unicode, formatted as desired
        formatted_rows = self._format_rows(rows, options)

        # Compute column widths
        self._compute_widths(formatted_rows, options)

        # Add header or top of border
        self._hrule = self._stringify_hrule(options)
        if options["header"]:
            lines.append(self._stringify_header(options))
        elif options["border"] and options["hrules"] in (ALL, FRAME):
            lines.append(self._hrule)

        # Add rows
        for row in formatted_rows:
            lines.append(self._stringify_row(row, options))

        # Add bottom of border
        if options["border"] and options["hrules"] == FRAME:
            lines.append(self._hrule)

        return self._unicode("\n").join(lines)

    def _stringify_hrule(self, options):
        if not options["border"]:
            return ""
        lpad, rpad = self._get_padding_widths(options)
        if options['vrules'] in (ALL, FRAME):
            bits = [options["junction_char"]]
        else:
            bits = [options["horizontal_char"]]
        # For tables with no data or fieldnames
        if not self._field_names:
            bits.append(options["junction_char"])
            return "".join(bits)
        for field, width in zip(self._field_names, self._widths):
            if options["fields"] and field not in options["fields"]:
                continue
            bits.append((width + lpad + rpad) * options["horizontal_char"])
            if options['vrules'] == ALL:
                bits.append(options["junction_char"])
            else:
                bits.append(options["horizontal_char"])
        if options["vrules"] == FRAME:
            bits.pop()
            bits.append(options["junction_char"])
        return "".join(bits)

    def _stringify_header(self, options):
        bits = []
        lpad, rpad = self._get_padding_widths(options)
        if options["border"]:
            if options["hrules"] in (ALL, FRAME):
                bits.append(self._hrule)
                bits.append("\n")
            if options["vrules"] in (ALL, FRAME):
                bits.append(options["vertical_char"])
            else:
                bits.append(" ")
        # For tables with no data or field names
        if not self._field_names:
            if options["vrules"] in (ALL, FRAME):
                bits.append(options["vertical_char"])
            else:
                bits.append(" ")
        for field, width, in zip(self._field_names, self._widths):
            if options["fields"] and field not in options["fields"]:
                continue
            if self._header_style == "cap":
                fieldname = field.capitalize()
            elif self._header_style == "title":
                fieldname = field.title()
            elif self._header_style == "upper":
                fieldname = field.upper()
            elif self._header_style == "lower":
                fieldname = field.lower()
            else:
                fieldname = field
            bits.append(" " * lpad + self._justify(
                fieldname, width, self._align[field]) + " " * rpad)
            if options["border"]:
                if options["vrules"] == ALL:
                    bits.append(options["vertical_char"])
                else:
                    bits.append(" ")
        # If vrules is FRAME, then we just appended a space at the end
        # of the last field, when we really want a vertical character
        if options["border"] and options["vrules"] == FRAME:
            bits.pop()
            bits.append(options["vertical_char"])
        if options["border"] and options["hrules"] != NONE:
            bits.append("\n")
            bits.append(self._hrule)
        return "".join(bits)

    def _stringify_row(self, row, options):
        for index, field, value, width in zip(
                list(range(0, len(row))), self._field_names, row, self._widths):
            # Enforce max widths
            lines = value.split("\n")
            new_lines = []
            for line in lines:
                if _str_block_width(line) > width:
                    line = textwrap.fill(line, width)
                new_lines.append(line)
            lines = new_lines
            value = "\n".join(lines)
            row[index] = value

        row_height = 0
        for c in row:
            h = _get_size(c)[1]
            if h > row_height:
                row_height = h

        bits = []
        lpad, rpad = self._get_padding_widths(options)
        for y in range(0, row_height):
            bits.append([])
            if options["border"]:
                if options["vrules"] in (ALL, FRAME):
                    bits[y].append(self.vertical_char)
                else:
                    bits[y].append(" ")

        for field, value, width, in zip(self._field_names, row, self._widths):

            valign = self._valign[field]
            lines = value.split("\n")
            dHeight = row_height - len(lines)
            if dHeight:
                if valign == "m":
                    lines = [""] * int(dHeight / 2) + lines + [""] * (
                        dHeight - int(dHeight / 2))
                elif valign == "b":
                    lines = [""] * dHeight + lines
                else:
                    lines = lines + [""] * dHeight

            y = 0
            for l in lines:
                if options["fields"] and field not in options["fields"]:
                    continue

                bits[y].append(" " * lpad + self._justify(
                    l, width, self._align[field]) + " " * rpad)
                if options["border"]:
                    if options["vrules"] == ALL:
                        bits[y].append(self.vertical_char)
                    else:
                        bits[y].append(" ")
                y += 1

        # If vrules is FRAME, then we just appended a space at the end
        # of the last field, when we really want a vertical character
        for y in range(0, row_height):
            if options["border"] and options["vrules"] == FRAME:
                bits[y].pop()
                bits[y].append(options["vertical_char"])

        if options["border"] and options["hrules"] == ALL:
            bits[row_height - 1].append("\n")
            bits[row_height - 1].append(self._hrule)

        for y in range(0, row_height):
            bits[y] = "".join(bits[y])

        return "\n".join(bits)

    ##############################
    # HTML STRING METHODS        #
    ##############################

    def get_html_string(self, **kwargs):
        """
        Return string representation of HTML formatted version of table in
        current state.

        Arguments:

        start - index of first data row to include in output
        end - index of last data row to include in output PLUS ONE (list slice
            style)
        fields - names of fields (columns) to include
        header - print a header showing field names (True or False)
        border - print a border around the table (True or False)
        hrules - controls printing of horizontal rules after rows.  Allowed
            values: ALL, FRAME, HEADER, NONE
        vrules - controls printing of vertical rules between columns.  Allowed
            values: FRAME, ALL, NONE
        int_format - controls formatting of integer data
        float_format - controls formatting of floating point data
        padding_width - number of spaces on either side of column data (only
            used if left and right paddings are None)
        left_padding_width - number of spaces on left hand side of column data
        right_padding_width - number of spaces on right hand side of column
            data
        sortby - name of field to sort rows by
        sort_key - sorting key function, applied to data points before sorting
        attributes - dictionary of name/value pairs to include as HTML
            attributes in the <table> tag
        xhtml - print <br/> tags if True, <br> tags if false
        """
        options = self._get_options(kwargs)

        if options["format"]:
            string = self._get_formatted_html_string(options)
        else:
            string = self._get_simple_html_string(options)

        return string

    def _get_simple_html_string(self, options):
        lines = []
        if options["xhtml"]:
            linebreak = "<br/>"
        else:
            linebreak = "<br>"

        open_tag = []
        open_tag.append("<table")
        if options["attributes"]:
            for attr_name in options["attributes"]:
                open_tag.append(" %s=\"%s\"" % (
                    attr_name, options["attributes"][attr_name]))
        open_tag.append(">")
        lines.append("".join(open_tag))

        # Headers
        if options["header"]:
            lines.append("    <tr>")
            for field in self._field_names:
                if options["fields"] and field not in options["fields"]:
                    continue
                lines.append("        <th>%s</th>" %
                             escape(field).replace("\n", linebreak))
            lines.append("    </tr>")

        # Data
        rows = self._get_rows(options)
        formatted_rows = self._format_rows(rows, options)
        for row in formatted_rows:
            lines.append("    <tr>")
            for field, datum in zip(self._field_names, row):
                if options["fields"] and field not in options["fields"]:
                    continue
                lines.append("        <td>%s</td>" %
                             escape(datum).replace("\n", linebreak))
            lines.append("    </tr>")

        lines.append("</table>")

        return self._unicode("\n").join(lines)

    def _get_formatted_html_string(self, options):
        lines = []
        lpad, rpad = self._get_padding_widths(options)
        if options["xhtml"]:
            linebreak = "<br/>"
        else:
            linebreak = "<br>"

        open_tag = []
        open_tag.append("<table")
        if options["border"]:
            if options["hrules"] == ALL and options["vrules"] == ALL:
                open_tag.append(" frame=\"box\" rules=\"all\"")
            elif options["hrules"] == FRAME and options["vrules"] == FRAME:
                open_tag.append(" frame=\"box\"")
            elif options["hrules"] == FRAME and options["vrules"] == ALL:
                open_tag.append(" frame=\"box\" rules=\"cols\"")
            elif options["hrules"] == FRAME:
                open_tag.append(" frame=\"hsides\"")
            elif options["hrules"] == ALL:
                open_tag.append(" frame=\"hsides\" rules=\"rows\"")
            elif options["vrules"] == FRAME:
                open_tag.append(" frame=\"vsides\"")
            elif options["vrules"] == ALL:
                open_tag.append(" frame=\"vsides\" rules=\"cols\"")
        if options["attributes"]:
            for attr_name in options["attributes"]:
                open_tag.append(" %s=\"%s\"" % (
                    attr_name, options["attributes"][attr_name]))
        open_tag.append(">")
        lines.append("".join(open_tag))

        # Headers
        if options["header"]:
            lines.append("    <tr>")
            for field in self._field_names:
                if options["fields"] and field not in options["fields"]:
                    continue
                lines.append(("        <th style=\"padding-left: %dem; "
                              "padding-right: %dem; text-align: center\">"
                              "%s</th>") %
                             (lpad, rpad,
                              escape(field).replace("\n", linebreak)))
                lines.append("    </tr>")

        # Data
        rows = self._get_rows(options)
        formatted_rows = self._format_rows(rows, options)
        aligns = []
        valigns = []
        for field in self._field_names:
            aligns.append({"l": "left", "r": "right", "c": "center"}[
                self._align[field]])
            valigns.append({"t": "top", "m": "middle", "b": "bottom"}[
                self._valign[field]])
        for row in formatted_rows:
            lines.append("    <tr>")
            for field, datum, align, valign in zip(self._field_names, row,
                                                   aligns, valigns):
                if options["fields"] and field not in options["fields"]:
                    continue
                lines.append(("        <td style=\"padding-left: %dem; "
                              "padding-right: %dem; text-align: %s; "
                              "vertical-align: %s\">%s</td>") %
                             (lpad, rpad, align, valign,
                              escape(datum).replace("\n", linebreak)))
            lines.append("    </tr>")
        lines.append("</table>")

        return self._unicode("\n").join(lines)

##############################
# UNICODE WIDTH FUNCTIONS    #
##############################


def _char_block_width(char):
    # Basic Latin, which is probably the most common case
    # if char in xrange(0x0021, 0x007e):
    # if char >= 0x0021 and char <= 0x007e:
    if 0x0021 <= char <= 0x007e:
        return 1
    # Chinese, Japanese, Korean (common)
    if 0x4e00 <= char <= 0x9fff:
        return 2
    # Hangul
    if 0xac00 <= char <= 0xd7af:
        return 2
    # Combining?
    if unicodedata.combining(uni_chr(char)):
        return 0
    # Hiragana and Katakana
    if 0x3040 <= char <= 0x309f or 0x30a0 <= char <= 0x30ff:
        return 2
    # Full-width Latin characters
    if 0xff01 <= char <= 0xff60:
        return 2
    # CJK punctuation
    if 0x3000 <= char <= 0x303e:
        return 2
    # Backspace and delete
    if char in (0x0008, 0x007f):
        return -1
    # Other control characters
    elif char in (0x0000, 0x001f):
        return 0
    # Take a guess
    return 1


def _str_block_width(val):
    return sum(itermap(_char_block_width, itermap(ord, _re.sub("", val))))

##############################
# TABLE FACTORIES            #
##############################


def from_csv(fp, field_names=None, **kwargs):
    dialect = csv.Sniffer().sniff(fp.read(1024))
    fp.seek(0)
    reader = csv.reader(fp, dialect)

    table = PrettyTable(**kwargs)
    if field_names:
        table.field_names = field_names
    else:
        if py3k:
            table.field_names = [x.strip() for x in next(reader)]
        else:
            table.field_names = [x.strip() for x in next(reader)]

    for row in reader:
        table.add_row([x.strip() for x in row])

    return table


def from_db_cursor(cursor, **kwargs):
    if cursor.description:
        table = PrettyTable(**kwargs)
        table.field_names = [col[0] for col in cursor.description]
        for row in cursor.fetchall():
            table.add_row(row)
        return table


class TableHandler(HTMLParser):
    def __init__(self, **kwargs):
        HTMLParser.__init__(self)
        self.kwargs = kwargs
        self.tables = []
        self.last_row = []
        self.rows = []
        self.max_row_width = 0
        self.active = None
        self.last_content = ""
        self.is_last_row_header = False

    def handle_starttag(self, tag, attrs):
        self.active = tag
        if tag == "th":
            self.is_last_row_header = True

    def handle_endtag(self, tag):
        if tag in ["th", "td"]:
            stripped_content = self.last_content.strip()
            self.last_row.append(stripped_content)
        if tag == "tr":
            self.rows.append(
                (self.last_row, self.is_last_row_header))
            self.max_row_width = max(self.max_row_width, len(self.last_row))
            self.last_row = []
            self.is_last_row_header = False
        if tag == "table":
            table = self.generate_table(self.rows)
            self.tables.append(table)
            self.rows = []
        self.last_content = " "
        self.active = None

    def handle_data(self, data):
        self.last_content += data

    def generate_table(self, rows):
        """
        Generates from a list of rows a PrettyTable object.
        """
        table = PrettyTable(**self.kwargs)
        for row in self.rows:
            if len(row[0]) < self.max_row_width:
                appends = self.max_row_width - len(row[0])
                for i in range(1, appends):
                    row[0].append("-")

            if row[1] is True:
                self.make_fields_unique(row[0])
                table.field_names = row[0]
            else:
                table.add_row(row[0])
        return table

    def make_fields_unique(self, fields):
        """
        iterates over the row and make each field unique
        """
        for i in range(0, len(fields)):
            for j in range(i + 1, len(fields)):
                if fields[i] == fields[j]:
                    fields[j] += "'"


def from_html(html_code, **kwargs):
    """
    Generates a list of PrettyTables from a string of HTML code. Each <table>
    in the HTML becomes one PrettyTable object.
    """
    parser = TableHandler(**kwargs)
    parser.feed(html_code)
    return parser.tables


def from_html_one(html_code, **kwargs):
    """
    Generates a PrettyTables from a string of HTML code which contains only a
    single <table>
    """
    tables = from_html(html_code, **kwargs)
    try:
        assert len(tables) == 1
    except AssertionError:
        raise Exception("More than one <table> in provided HTML code!  "
                        "Use from_html instead.")
    return tables[0]


##############################
# MAIN (TEST FUNCTION)       #
##############################


def main():
    x = PrettyTable(["City name", "Area", "Population", "Annual Rainfall"])
    x.sortby = "Population"
    x.reversesort = True
    x.int_format["Area"] = "04d"
    x.float_format = "6.1f"
    x.align["City name"] = "l"  # Left align city names
    x.add_row(["Adelaide", 1295, 1158259, 600.5])
    x.add_row(["Brisbane", 5905, 1857594, 1146.4])
    x.add_row(["Darwin", 112, 120900, 1714.7])
    x.add_row(["Hobart", 1357, 205556, 619.5])
    x.add_row(["Sydney", 2058, 4336374, 1214.8])
    x.add_row(["Melbourne", 1566, 3806092, 646.9])
    x.add_row(["Perth", 5386, 1554769, 869.4])
    print(x)


if __name__ == "__main__":
    main()<|MERGE_RESOLUTION|>--- conflicted
+++ resolved
@@ -135,14 +135,8 @@
         # Options
         self._options = ("start end fields header border sortby reversesort "
                          "sort_key attributes format hrules vrules").split()
-<<<<<<< HEAD
-        self._options.extend(
-            ("int_format float_format padding_width "
-             "left_padding_width right_padding_width").split())
-=======
         self._options.extend(("int_format float_format padding_width "
                               "left_padding_width right_padding_width").split())
->>>>>>> aff66687
         self._options.extend(("vertical_char horizontal_char junction_char "
                               "header_style valign xhtml print_empty "
                               "oldsortslice").split())
@@ -1065,14 +1059,8 @@
             for index, value in enumerate(row):
                 fieldname = self.field_names[index]
                 if fieldname in self.max_width:
-<<<<<<< HEAD
-                    widths[index] = max(
-                        widths[index], min(
-                            _get_size(value)[0], self.max_width[fieldname]))
-=======
                     widths[index] = max(widths[index], min(_get_size(value)[0],
                                                            self.max_width[fieldname]))
->>>>>>> aff66687
                 else:
                     widths[index] = max(widths[index], _get_size(value)[0])
         self._widths = widths
