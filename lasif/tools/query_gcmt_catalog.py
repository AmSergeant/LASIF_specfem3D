--- conflicted
+++ resolved
@@ -134,10 +134,6 @@
 
     data_dir = os.path.join(os.path.dirname(os.path.dirname(os.path.abspath(
         inspect.getfile(inspect.currentframe())))), "data", "GCMT_Catalog")
-<<<<<<< HEAD
-    available_years = sorted(
-        [_i for _i in os.listdir(data_dir) if _i.isdigit()])
-=======
     available_years = _get_years_from_GCMT_catalog(data_dir)
 
     years = np.arange(min_year, max_year+1, 1)
@@ -150,7 +146,6 @@
                 print(("Could not download GMT Catalog for year %d"%year))
                 continue
         available_years = _get_years_from_GCMT_catalog(data_dir)
->>>>>>> aff66687
     print(("LASIF currently contains GCMT data from %s to %s/%i." % (
         available_years[0], available_years[-1],
         len(glob.glob(os.path.join(data_dir, available_years[-1], "*.ndk*"))))))
@@ -161,11 +156,7 @@
 
     print("Parsing the GCMT catalog. This might take a while...")
     cat = Catalog()
-<<<<<<< HEAD
-    for year in available_years:
-=======
     for year in goal_available_years:
->>>>>>> aff66687
         print(("\tReading year %s ..." % year))
         for filename in glob.glob(os.path.join(data_dir, str(year),
                                                "*.ndk*")):
@@ -174,80 +165,6 @@
     return cat
 
 
-<<<<<<< HEAD
-def add_new_events(
-        comm,
-        count,
-        min_magnitude,
-        max_magnitude,
-        min_year=None,
-        max_year=None,
-        domain=1,
-        min_dist=30.0,
-        max_dist=100.0,
-        threshold_distance_in_km=50.0,
-        statistical_selection=True):
-    min_magnitude = float(min_magnitude)
-    max_magnitude = float(max_magnitude)
-
-    # Get the catalog.
-    cat = _read_GCMT_catalog(min_year=min_year, max_year=max_year)
-    # Filter with the magnitudes
-    cat = cat.filter("magnitude >= %.2f" % min_magnitude,
-                     "magnitude <= %.2f" % max_magnitude)
-
-    # Filtering catalog to only contain events in or outside the domain.
-    if domain == 1:
-        print("Filtering to only include events inside domain...")
-        # Coordinates and the Catalog will have the same order!
-        temp_cat = Catalog()
-        coordinates = []
-        for event in cat:
-            org = event.preferred_origin() or event.origins[0]
-            if not comm.query.point_in_domain(org.latitude, org.longitude):
-                continue
-            temp_cat.events.append(event)
-            coordinates.append((org.latitude, org.longitude))
-    else:
-        print("Filtering to only events outside domain within epicentral distance boundaries...")
-        temp_cat = Catalog()
-        central_point = comm.query.center()
-        from obspy import geodetics
-        coordinates = []
-        for event in cat:
-            org = event.preferred_origin() or event.origins[0]
-            dist_in_deg = geodetics.locations2degrees(
-                central_point.latitude, central_point.longitude, org.latitude, org.longitude)
-            if dist_in_deg < min_dist:
-                continue
-            if dist_in_deg > max_dist:
-                continue
-            temp_cat.events.append(event)
-            coordinates.append((org.latitude, org.longitude))
-    cat = temp_cat
-
-    chosen_events = []
-
-    print(("%i valid events remain." % len(cat)))
-
-    existing_events = list(comm.events.get_all_events().values())
-    # Get the coordinates of all existing events.
-    existing_coordinates = [
-        (_i["latitude"], _i["longitude"]) for _i in existing_events]
-    existing_origin_times = [_i["origin_time"] for _i in existing_events]
-
-    # Special case handling in case there are no preexisting events.
-    if not existing_coordinates:
-        idx = random.randint(0, len(cat) - 1)
-
-        chosen_events.append(cat[idx])
-        del cat.events[idx]
-        existing_coordinates.append(coordinates[idx])
-        del coordinates[idx]
-
-        _t = cat[idx].preferred_origin() or cat[idx].origins[0]
-        existing_origin_times.append(_t.time)
-=======
 def add_new_events(comm, count, min_year=None, max_year=None, 
                    statistical_selection=True, min_magnitude=None, max_magnitude=None):
 
@@ -278,7 +195,6 @@
         min_year = 0
     if max_year is None:
         max_year = 3000
->>>>>>> aff66687
 
     ####### print to the terminal useful infos ######
     print("--------------------------------------------------------------")
@@ -288,65 +204,6 @@
         print("\t outside of the chosen domain")
         print(("\t %0.2f <= epicentral_distance <= %0.2f"%(min_dist, max_dist)))
     else:
-<<<<<<< HEAD
-        if not statistical_selection:
-            for event in cat:
-                if event not in existing_events:
-                    chosen_events.append(event)
-
-    while count and statistical_selection:
-        print("Starting selection process ...")
-
-        if not coordinates:
-            print("\tNo events left to select from. Stoping here.")
-            break
-        # Build kdtree and query for the point furthest away from any other
-        # point.
-        kdtree = SphericalNearestNeighbour(np.array(existing_coordinates))
-        distances = kdtree.query(np.array(coordinates), k=1)[0]
-        idx = np.argmax(distances)
-
-        event = cat[idx]
-        coods = coordinates[idx]
-        del cat.events[idx]
-        del coordinates[idx]
-
-        # Actual distance.
-        distance = EARTH_RADIUS * distances[idx]
-
-        if distance < threshold_distance_in_km:
-            print(("\tNo events left with distance to the next closest event "
-                   "of more then %.1f km. Stoping here." %
-                   threshold_distance_in_km))
-            break
-
-        # Make sure it did not happen within one day of an existing event.
-        # This should also filter out duplicates.
-        _t = event.preferred_origin() or event.origins[0]
-        origin_time = _t.time
-
-        if min([abs(origin_time - _i) for _i in existing_origin_times]) < \
-                86400:
-            print("\tSelected event temporally to close to existing event. "
-                  "Will not be chosen. Skipping to next event.")
-            continue
-
-        print(("\tSelected event with the next closest event being %.1f km "
-               "away." % distance))
-
-        chosen_events.append(event)
-        existing_coordinates.append(coods)
-        count -= 1
-
-    print(("Selected %i events." % len(chosen_events)))
-
-    folder = comm.project.paths["events"]
-    for event in chosen_events:
-        filename = os.path.join(folder, get_event_filename(event, "GCMT"))
-        Catalog(events=[event]).write(filename, format="quakeml",
-                                      validate=True)
-        print(("Written %s" % (os.path.relpath(filename))))
-=======
         print("\t inside the chosen domain")
     print(("\t %0.2f <= magnitude <= %0.2f"%(min_magnitude, max_magnitude)))
     print(("\t %0.2f <= depth_in_km <= %0.2f"%(min_depth, max_depth)))
@@ -646,5 +503,4 @@
             
                 
             print("Updating event cache ...")
-            comm.events.update_cache()
->>>>>>> aff66687
+            comm.events.update_cache()